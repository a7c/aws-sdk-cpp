/*
  * Copyright 2010-2015 Amazon.com, Inc. or its affiliates. All Rights Reserved.
  * 
  * Licensed under the Apache License, Version 2.0 (the "License").
  * You may not use this file except in compliance with the License.
  * A copy of the License is located at
  * 
  *  http://aws.amazon.com/apache2.0
  * 
  * or in the "license" file accompanying this file. This file is distributed
  * on an "AS IS" BASIS, WITHOUT WARRANTIES OR CONDITIONS OF ANY KIND, either
  * express or implied. See the License for the specific language governing
  * permissions and limitations under the License.
  */


#include <aws/core/auth/AWSCredentialsProvider.h>
<<<<<<< HEAD


#include <aws/core/internal/EC2MetadataClient.h>
#include <aws/core/platform/Environment.h>
#include <aws/core/platform/FileSystem.h>
#include <aws/core/platform/OSVersionInfo.h>
#include <aws/core/utils/logging/LogMacros.h>
#include <aws/core/utils/StringUtils.h>
#include <aws/core/utils/json/JsonSerializer.h>
=======
#include <aws/core/config/AWSProfileConfigLoader.h>
#include <aws/core/utils/logging/LogMacros.h>
#include <aws/core/utils/StringUtils.h>
#include <aws/core/utils/json/JsonSerializer.h>
#include <aws/core/utils/FileSystemUtils.h>
>>>>>>> 9610d9c1

#include <cstdlib>
#include <fstream>
#include <string.h>


using namespace Aws::Utils;
using namespace Aws::Utils::Logging;
using namespace Aws::Auth;
using namespace Aws::Internal;


static const char* ACCESS_KEY_ENV_VARIABLE = "AWS_ACCESS_KEY_ID";
static const char* SECRET_KEY_ENV_VAR = "AWS_SECRET_ACCESS_KEY";
static const char* SESSION_TOKEN_ENV_VARIABLE = "AWS_SESSION_TOKEN";
static const char* DEFAULT_PROFILE = "default";
static const char* AWS_PROFILE_ENVIRONMENT_VARIABLE = "AWS_DEFAULT_PROFILE";

static const char* AWS_CREDENTIAL_PROFILES_FILE = "AWS_SHARED_CREDENTIALS_FILE";

static const char* PROFILE_DEFAULT_FILENAME = "credentials";
static const char* CONFIG_FILENAME = "config";

#ifndef _WIN32
static const char* PROFILE_DIRECTORY = "/.aws";
static const char* DIRECTORY_JOIN = "/";

#else
    static const char* PROFILE_DIRECTORY = "\\.aws";
    static const char* DIRECTORY_JOIN = "\\";
#endif // _WIN32


bool AWSCredentialsProvider::IsTimeToRefresh(long reloadFrequency)
{
    if (DateTime::Now().Millis() - m_lastLoadedMs > reloadFrequency)
    {
        m_lastLoadedMs = DateTime::Now().Millis();
        return true;
    }

    return false;
}


static const char* environmentLogTag = "EnvironmentAWSCredentialsProvider";


AWSCredentials EnvironmentAWSCredentialsProvider::GetAWSCredentials()
{
    auto accessKey = Aws::Platform::Environment::GetEnv(ACCESS_KEY_ENV_VARIABLE);
    AWSCredentials credentials("", "", "");

    if (!accessKey.empty())
    {
        credentials.SetAWSAccessKeyId(accessKey);

        AWS_LOGSTREAM_INFO(environmentLogTag, "Found credential in environment with access key id " << accessKey);
        auto secretKey = Aws::Platform::Environment::GetEnv(SECRET_KEY_ENV_VAR);

        if (!secretKey.empty())
        {
            credentials.SetAWSSecretKey(secretKey);
            AWS_LOG_INFO(environmentLogTag, "Found secret key");
        }

        auto sessionToken = Aws::Platform::Environment::GetEnv(SESSION_TOKEN_ENV_VARIABLE);

        if(!sessionToken.empty())
        {
            credentials.SetSessionToken(sessionToken);
            AWS_LOG_INFO(environmentLogTag, "Found sessionToken");
        }
    }

    return credentials;
}

static Aws::String GetBaseDirectory()
{
    return Aws::Platform::FileSystem::GetHomeDirectory();
}

Aws::String ProfileConfigFileAWSCredentialsProvider::GetConfigProfileFilename()
{
    return GetBaseDirectory() + PROFILE_DIRECTORY + DIRECTORY_JOIN + CONFIG_FILENAME;
}

Aws::String ProfileConfigFileAWSCredentialsProvider::GetCredentialsProfileFilename()
{
    auto profileFileNameFromVar = Aws::Platform::Environment::GetEnv(AWS_CREDENTIAL_PROFILES_FILE);

    if (!profileFileNameFromVar.empty())
    {
        return profileFileNameFromVar;
    }
    else
    {
        return GetBaseDirectory() + PROFILE_DIRECTORY + DIRECTORY_JOIN + PROFILE_DEFAULT_FILENAME;
    }
}

Aws::String ProfileConfigFileAWSCredentialsProvider::GetProfileDirectory()
{
    Aws::String profileFileName = GetCredentialsProfileFilename();
    auto lastSeparator = profileFileName.find_last_of(DIRECTORY_JOIN);
    if (lastSeparator != std::string::npos)
    {
        return profileFileName.substr(0, lastSeparator);
    }
    else
    {
        return "";
    }
}

static const char* profileLogTag = "ProfileConfigFileAWSCredentialsProvider";


ProfileConfigFileAWSCredentialsProvider::ProfileConfigFileAWSCredentialsProvider(long refreshRateMs) :
        m_configFileLoader(Aws::MakeShared<Aws::Config::AWSConfigFileProfileConfigLoader>(profileLogTag, GetConfigProfileFilename(), true)),
        m_credentialsFileLoader(Aws::MakeShared<Aws::Config::AWSConfigFileProfileConfigLoader>(profileLogTag, GetCredentialsProfileFilename())),
        m_loadFrequencyMs(refreshRateMs)
{
    auto profileFromVar = Aws::Platform::Environment::GetEnv(AWS_PROFILE_ENVIRONMENT_VARIABLE);
    if (!profileFromVar.empty())
    {
        m_profileToUse = profileFromVar;
    }
    else
    {
        m_profileToUse = DEFAULT_PROFILE;
    }

    AWS_LOGSTREAM_INFO(profileLogTag, "Setting provider to read credentials from " <<  GetCredentialsProfileFilename() << " for credentials file"
                                      << " and " <<  GetConfigProfileFilename() << " for the config file "
                                      << ", for use with profile " << m_profileToUse);
}

ProfileConfigFileAWSCredentialsProvider::ProfileConfigFileAWSCredentialsProvider(const char* profile, long refreshRateMs) :
        m_profileToUse(profile),
        m_configFileLoader(Aws::MakeShared<Aws::Config::AWSConfigFileProfileConfigLoader>(profileLogTag, GetConfigProfileFilename(), true)),
        m_credentialsFileLoader(Aws::MakeShared<Aws::Config::AWSConfigFileProfileConfigLoader>(profileLogTag, GetCredentialsProfileFilename())),
        m_loadFrequencyMs(refreshRateMs)
{
    AWS_LOGSTREAM_INFO(profileLogTag, "Setting provider to read credentials from " <<  GetCredentialsProfileFilename() << " for credentials file"
                                      << " and " <<  GetConfigProfileFilename() << " for the config file "
                                      << ", for use with profile " << m_profileToUse);
}

AWSCredentials ProfileConfigFileAWSCredentialsProvider::GetAWSCredentials()
{
    RefreshIfExpired();
    auto credsFileProfileIter = m_credentialsFileLoader->GetProfiles().find(m_profileToUse);

    if(credsFileProfileIter != m_credentialsFileLoader->GetProfiles().end())
    {
        return credsFileProfileIter->second.GetCredentials();
    }

    auto configFileProfileIter = m_configFileLoader->GetProfiles().find(m_profileToUse);
    if(configFileProfileIter != m_configFileLoader->GetProfiles().end())
    {
        return configFileProfileIter->second.GetCredentials();
    }

    return AWSCredentials();
}


void ProfileConfigFileAWSCredentialsProvider::RefreshIfExpired()
{
    std::lock_guard<std::mutex> locker(m_reloadMutex);

    if (IsTimeToRefresh(m_loadFrequencyMs))
    {
        //fall-back to config file.
        if(!m_credentialsFileLoader->Load())
        {
            m_configFileLoader->Load();
        }
    }
}

static const char* instanceLogTag = "InstanceProfileCredentialsProvider";

InstanceProfileCredentialsProvider::InstanceProfileCredentialsProvider(long refreshRateMs) :
        m_ec2MetadataConfigLoader(Aws::MakeShared<Aws::Config::EC2InstanceProfileConfigLoader>(instanceLogTag)),
        m_loadFrequencyMs(refreshRateMs)
{
    AWS_LOGSTREAM_INFO(instanceLogTag, "Creating Instance with default EC2MetadataClient and refresh rate " << refreshRateMs);
}


InstanceProfileCredentialsProvider::InstanceProfileCredentialsProvider(const std::shared_ptr<Aws::Config::EC2InstanceProfileConfigLoader>& loader,
                                                                       long refreshRateMs) :
        m_ec2MetadataConfigLoader(loader),
        m_loadFrequencyMs(refreshRateMs)
{
    AWS_LOGSTREAM_INFO(instanceLogTag, "Creating Instance with injected EC2MetadataClient and refresh rate " << refreshRateMs);
}


AWSCredentials InstanceProfileCredentialsProvider::GetAWSCredentials()
{
    RefreshIfExpired();
    auto profileIter = m_ec2MetadataConfigLoader->GetProfiles().find(Aws::Config::INSTANCE_PROFILE_KEY);

    if(profileIter != m_ec2MetadataConfigLoader->GetProfiles().end())
    {
        return profileIter->second.GetCredentials();
    }

    return AWSCredentials();
}


void InstanceProfileCredentialsProvider::RefreshIfExpired()
{
    AWS_LOG_DEBUG(instanceLogTag, "Checking if latest credential pull has expired.");

    std::lock_guard<std::mutex> locker(m_reloadMutex);
    if (IsTimeToRefresh(m_loadFrequencyMs))
    {
        AWS_LOG_INFO(instanceLogTag, "Credentials have expired attempting to repull from EC2 Metadata Service.");
        m_ec2MetadataConfigLoader->Load();
    }
}


<|MERGE_RESOLUTION|>--- conflicted
+++ resolved
@@ -1,264 +1,253 @@
-/*
-  * Copyright 2010-2015 Amazon.com, Inc. or its affiliates. All Rights Reserved.
-  * 
-  * Licensed under the Apache License, Version 2.0 (the "License").
-  * You may not use this file except in compliance with the License.
-  * A copy of the License is located at
-  * 
-  *  http://aws.amazon.com/apache2.0
-  * 
-  * or in the "license" file accompanying this file. This file is distributed
-  * on an "AS IS" BASIS, WITHOUT WARRANTIES OR CONDITIONS OF ANY KIND, either
-  * express or implied. See the License for the specific language governing
-  * permissions and limitations under the License.
-  */
-
-
-#include <aws/core/auth/AWSCredentialsProvider.h>
-<<<<<<< HEAD
-
-
-#include <aws/core/internal/EC2MetadataClient.h>
-#include <aws/core/platform/Environment.h>
-#include <aws/core/platform/FileSystem.h>
-#include <aws/core/platform/OSVersionInfo.h>
-#include <aws/core/utils/logging/LogMacros.h>
-#include <aws/core/utils/StringUtils.h>
-#include <aws/core/utils/json/JsonSerializer.h>
-=======
-#include <aws/core/config/AWSProfileConfigLoader.h>
-#include <aws/core/utils/logging/LogMacros.h>
-#include <aws/core/utils/StringUtils.h>
-#include <aws/core/utils/json/JsonSerializer.h>
-#include <aws/core/utils/FileSystemUtils.h>
->>>>>>> 9610d9c1
-
-#include <cstdlib>
-#include <fstream>
-#include <string.h>
-
-
-using namespace Aws::Utils;
-using namespace Aws::Utils::Logging;
-using namespace Aws::Auth;
-using namespace Aws::Internal;
-
-
-static const char* ACCESS_KEY_ENV_VARIABLE = "AWS_ACCESS_KEY_ID";
-static const char* SECRET_KEY_ENV_VAR = "AWS_SECRET_ACCESS_KEY";
-static const char* SESSION_TOKEN_ENV_VARIABLE = "AWS_SESSION_TOKEN";
-static const char* DEFAULT_PROFILE = "default";
-static const char* AWS_PROFILE_ENVIRONMENT_VARIABLE = "AWS_DEFAULT_PROFILE";
-
-static const char* AWS_CREDENTIAL_PROFILES_FILE = "AWS_SHARED_CREDENTIALS_FILE";
-
-static const char* PROFILE_DEFAULT_FILENAME = "credentials";
-static const char* CONFIG_FILENAME = "config";
-
-#ifndef _WIN32
-static const char* PROFILE_DIRECTORY = "/.aws";
-static const char* DIRECTORY_JOIN = "/";
-
-#else
-    static const char* PROFILE_DIRECTORY = "\\.aws";
-    static const char* DIRECTORY_JOIN = "\\";
-#endif // _WIN32
-
-
-bool AWSCredentialsProvider::IsTimeToRefresh(long reloadFrequency)
-{
-    if (DateTime::Now().Millis() - m_lastLoadedMs > reloadFrequency)
-    {
-        m_lastLoadedMs = DateTime::Now().Millis();
-        return true;
-    }
-
-    return false;
-}
-
-
-static const char* environmentLogTag = "EnvironmentAWSCredentialsProvider";
-
-
-AWSCredentials EnvironmentAWSCredentialsProvider::GetAWSCredentials()
-{
-    auto accessKey = Aws::Platform::Environment::GetEnv(ACCESS_KEY_ENV_VARIABLE);
-    AWSCredentials credentials("", "", "");
-
-    if (!accessKey.empty())
-    {
-        credentials.SetAWSAccessKeyId(accessKey);
-
-        AWS_LOGSTREAM_INFO(environmentLogTag, "Found credential in environment with access key id " << accessKey);
-        auto secretKey = Aws::Platform::Environment::GetEnv(SECRET_KEY_ENV_VAR);
-
-        if (!secretKey.empty())
-        {
-            credentials.SetAWSSecretKey(secretKey);
-            AWS_LOG_INFO(environmentLogTag, "Found secret key");
-        }
-
-        auto sessionToken = Aws::Platform::Environment::GetEnv(SESSION_TOKEN_ENV_VARIABLE);
-
-        if(!sessionToken.empty())
-        {
-            credentials.SetSessionToken(sessionToken);
-            AWS_LOG_INFO(environmentLogTag, "Found sessionToken");
-        }
-    }
-
-    return credentials;
-}
-
-static Aws::String GetBaseDirectory()
-{
-    return Aws::Platform::FileSystem::GetHomeDirectory();
-}
-
-Aws::String ProfileConfigFileAWSCredentialsProvider::GetConfigProfileFilename()
-{
-    return GetBaseDirectory() + PROFILE_DIRECTORY + DIRECTORY_JOIN + CONFIG_FILENAME;
-}
-
-Aws::String ProfileConfigFileAWSCredentialsProvider::GetCredentialsProfileFilename()
-{
-    auto profileFileNameFromVar = Aws::Platform::Environment::GetEnv(AWS_CREDENTIAL_PROFILES_FILE);
-
-    if (!profileFileNameFromVar.empty())
-    {
-        return profileFileNameFromVar;
-    }
-    else
-    {
-        return GetBaseDirectory() + PROFILE_DIRECTORY + DIRECTORY_JOIN + PROFILE_DEFAULT_FILENAME;
-    }
-}
-
-Aws::String ProfileConfigFileAWSCredentialsProvider::GetProfileDirectory()
-{
-    Aws::String profileFileName = GetCredentialsProfileFilename();
-    auto lastSeparator = profileFileName.find_last_of(DIRECTORY_JOIN);
-    if (lastSeparator != std::string::npos)
-    {
-        return profileFileName.substr(0, lastSeparator);
-    }
-    else
-    {
-        return "";
-    }
-}
-
-static const char* profileLogTag = "ProfileConfigFileAWSCredentialsProvider";
-
-
-ProfileConfigFileAWSCredentialsProvider::ProfileConfigFileAWSCredentialsProvider(long refreshRateMs) :
-        m_configFileLoader(Aws::MakeShared<Aws::Config::AWSConfigFileProfileConfigLoader>(profileLogTag, GetConfigProfileFilename(), true)),
-        m_credentialsFileLoader(Aws::MakeShared<Aws::Config::AWSConfigFileProfileConfigLoader>(profileLogTag, GetCredentialsProfileFilename())),
-        m_loadFrequencyMs(refreshRateMs)
-{
-    auto profileFromVar = Aws::Platform::Environment::GetEnv(AWS_PROFILE_ENVIRONMENT_VARIABLE);
-    if (!profileFromVar.empty())
-    {
-        m_profileToUse = profileFromVar;
-    }
-    else
-    {
-        m_profileToUse = DEFAULT_PROFILE;
-    }
-
-    AWS_LOGSTREAM_INFO(profileLogTag, "Setting provider to read credentials from " <<  GetCredentialsProfileFilename() << " for credentials file"
-                                      << " and " <<  GetConfigProfileFilename() << " for the config file "
-                                      << ", for use with profile " << m_profileToUse);
-}
-
-ProfileConfigFileAWSCredentialsProvider::ProfileConfigFileAWSCredentialsProvider(const char* profile, long refreshRateMs) :
-        m_profileToUse(profile),
-        m_configFileLoader(Aws::MakeShared<Aws::Config::AWSConfigFileProfileConfigLoader>(profileLogTag, GetConfigProfileFilename(), true)),
-        m_credentialsFileLoader(Aws::MakeShared<Aws::Config::AWSConfigFileProfileConfigLoader>(profileLogTag, GetCredentialsProfileFilename())),
-        m_loadFrequencyMs(refreshRateMs)
-{
-    AWS_LOGSTREAM_INFO(profileLogTag, "Setting provider to read credentials from " <<  GetCredentialsProfileFilename() << " for credentials file"
-                                      << " and " <<  GetConfigProfileFilename() << " for the config file "
-                                      << ", for use with profile " << m_profileToUse);
-}
-
-AWSCredentials ProfileConfigFileAWSCredentialsProvider::GetAWSCredentials()
-{
-    RefreshIfExpired();
-    auto credsFileProfileIter = m_credentialsFileLoader->GetProfiles().find(m_profileToUse);
-
-    if(credsFileProfileIter != m_credentialsFileLoader->GetProfiles().end())
-    {
-        return credsFileProfileIter->second.GetCredentials();
-    }
-
-    auto configFileProfileIter = m_configFileLoader->GetProfiles().find(m_profileToUse);
-    if(configFileProfileIter != m_configFileLoader->GetProfiles().end())
-    {
-        return configFileProfileIter->second.GetCredentials();
-    }
-
-    return AWSCredentials();
-}
-
-
-void ProfileConfigFileAWSCredentialsProvider::RefreshIfExpired()
-{
-    std::lock_guard<std::mutex> locker(m_reloadMutex);
-
-    if (IsTimeToRefresh(m_loadFrequencyMs))
-    {
-        //fall-back to config file.
-        if(!m_credentialsFileLoader->Load())
-        {
-            m_configFileLoader->Load();
-        }
-    }
-}
-
-static const char* instanceLogTag = "InstanceProfileCredentialsProvider";
-
-InstanceProfileCredentialsProvider::InstanceProfileCredentialsProvider(long refreshRateMs) :
-        m_ec2MetadataConfigLoader(Aws::MakeShared<Aws::Config::EC2InstanceProfileConfigLoader>(instanceLogTag)),
-        m_loadFrequencyMs(refreshRateMs)
-{
-    AWS_LOGSTREAM_INFO(instanceLogTag, "Creating Instance with default EC2MetadataClient and refresh rate " << refreshRateMs);
-}
-
-
-InstanceProfileCredentialsProvider::InstanceProfileCredentialsProvider(const std::shared_ptr<Aws::Config::EC2InstanceProfileConfigLoader>& loader,
-                                                                       long refreshRateMs) :
-        m_ec2MetadataConfigLoader(loader),
-        m_loadFrequencyMs(refreshRateMs)
-{
-    AWS_LOGSTREAM_INFO(instanceLogTag, "Creating Instance with injected EC2MetadataClient and refresh rate " << refreshRateMs);
-}
-
-
-AWSCredentials InstanceProfileCredentialsProvider::GetAWSCredentials()
-{
-    RefreshIfExpired();
-    auto profileIter = m_ec2MetadataConfigLoader->GetProfiles().find(Aws::Config::INSTANCE_PROFILE_KEY);
-
-    if(profileIter != m_ec2MetadataConfigLoader->GetProfiles().end())
-    {
-        return profileIter->second.GetCredentials();
-    }
-
-    return AWSCredentials();
-}
-
-
-void InstanceProfileCredentialsProvider::RefreshIfExpired()
-{
-    AWS_LOG_DEBUG(instanceLogTag, "Checking if latest credential pull has expired.");
-
-    std::lock_guard<std::mutex> locker(m_reloadMutex);
-    if (IsTimeToRefresh(m_loadFrequencyMs))
-    {
-        AWS_LOG_INFO(instanceLogTag, "Credentials have expired attempting to repull from EC2 Metadata Service.");
-        m_ec2MetadataConfigLoader->Load();
-    }
-}
-
-
+/*
+  * Copyright 2010-2015 Amazon.com, Inc. or its affiliates. All Rights Reserved.
+  * 
+  * Licensed under the Apache License, Version 2.0 (the "License").
+  * You may not use this file except in compliance with the License.
+  * A copy of the License is located at
+  * 
+  *  http://aws.amazon.com/apache2.0
+  * 
+  * or in the "license" file accompanying this file. This file is distributed
+  * on an "AS IS" BASIS, WITHOUT WARRANTIES OR CONDITIONS OF ANY KIND, either
+  * express or implied. See the License for the specific language governing
+  * permissions and limitations under the License.
+  */
+
+
+#include <aws/core/auth/AWSCredentialsProvider.h>
+
+#include <aws/core/config/AWSProfileConfigLoader.h>
+#include <aws/core/utils/logging/LogMacros.h>
+#include <aws/core/utils/StringUtils.h>
+#include <aws/core/utils/json/JsonSerializer.h>
+#include <aws/core/utils/FileSystemUtils.h>
+
+#include <cstdlib>
+#include <fstream>
+#include <string.h>
+
+
+using namespace Aws::Utils;
+using namespace Aws::Utils::Logging;
+using namespace Aws::Auth;
+using namespace Aws::Internal;
+
+
+static const char* ACCESS_KEY_ENV_VARIABLE = "AWS_ACCESS_KEY_ID";
+static const char* SECRET_KEY_ENV_VAR = "AWS_SECRET_ACCESS_KEY";
+static const char* SESSION_TOKEN_ENV_VARIABLE = "AWS_SESSION_TOKEN";
+static const char* DEFAULT_PROFILE = "default";
+static const char* AWS_PROFILE_ENVIRONMENT_VARIABLE = "AWS_DEFAULT_PROFILE";
+
+static const char* AWS_CREDENTIAL_PROFILES_FILE = "AWS_SHARED_CREDENTIALS_FILE";
+
+static const char* PROFILE_DEFAULT_FILENAME = "credentials";
+static const char* CONFIG_FILENAME = "config";
+
+#ifndef _WIN32
+static const char* PROFILE_DIRECTORY = "/.aws";
+static const char* DIRECTORY_JOIN = "/";
+
+#else
+    static const char* PROFILE_DIRECTORY = "\\.aws";
+    static const char* DIRECTORY_JOIN = "\\";
+#endif // _WIN32
+
+
+bool AWSCredentialsProvider::IsTimeToRefresh(long reloadFrequency)
+{
+    if (DateTime::Now().Millis() - m_lastLoadedMs > reloadFrequency)
+    {
+        m_lastLoadedMs = DateTime::Now().Millis();
+        return true;
+    }
+
+    return false;
+}
+
+
+static const char* environmentLogTag = "EnvironmentAWSCredentialsProvider";
+
+
+AWSCredentials EnvironmentAWSCredentialsProvider::GetAWSCredentials()
+{
+    auto accessKey = Aws::Platform::Environment::GetEnv(ACCESS_KEY_ENV_VARIABLE);
+    AWSCredentials credentials("", "", "");
+
+    if (!accessKey.empty())
+    {
+        credentials.SetAWSAccessKeyId(accessKey);
+
+        AWS_LOGSTREAM_INFO(environmentLogTag, "Found credential in environment with access key id " << accessKey);
+        auto secretKey = Aws::Platform::Environment::GetEnv(SECRET_KEY_ENV_VAR);
+
+        if (!secretKey.empty())
+        {
+            credentials.SetAWSSecretKey(secretKey);
+            AWS_LOG_INFO(environmentLogTag, "Found secret key");
+        }
+
+        auto sessionToken = Aws::Platform::Environment::GetEnv(SESSION_TOKEN_ENV_VARIABLE);
+
+        if(!sessionToken.empty())
+        {
+            credentials.SetSessionToken(sessionToken);
+            AWS_LOG_INFO(environmentLogTag, "Found sessionToken");
+        }
+    }
+
+    return credentials;
+}
+
+static Aws::String GetBaseDirectory()
+{
+    return Aws::Platform::FileSystem::GetHomeDirectory();
+}
+
+Aws::String ProfileConfigFileAWSCredentialsProvider::GetConfigProfileFilename()
+{
+    return GetBaseDirectory() + PROFILE_DIRECTORY + DIRECTORY_JOIN + CONFIG_FILENAME;
+}
+
+Aws::String ProfileConfigFileAWSCredentialsProvider::GetCredentialsProfileFilename()
+{
+    auto profileFileNameFromVar = Aws::Platform::Environment::GetEnv(AWS_CREDENTIAL_PROFILES_FILE);
+
+    if (!profileFileNameFromVar.empty())
+    {
+        return profileFileNameFromVar;
+    }
+    else
+    {
+        return GetBaseDirectory() + PROFILE_DIRECTORY + DIRECTORY_JOIN + PROFILE_DEFAULT_FILENAME;
+    }
+}
+
+Aws::String ProfileConfigFileAWSCredentialsProvider::GetProfileDirectory()
+{
+    Aws::String profileFileName = GetCredentialsProfileFilename();
+    auto lastSeparator = profileFileName.find_last_of(DIRECTORY_JOIN);
+    if (lastSeparator != std::string::npos)
+    {
+        return profileFileName.substr(0, lastSeparator);
+    }
+    else
+    {
+        return "";
+    }
+}
+
+static const char* profileLogTag = "ProfileConfigFileAWSCredentialsProvider";
+
+
+ProfileConfigFileAWSCredentialsProvider::ProfileConfigFileAWSCredentialsProvider(long refreshRateMs) :
+        m_configFileLoader(Aws::MakeShared<Aws::Config::AWSConfigFileProfileConfigLoader>(profileLogTag, GetConfigProfileFilename(), true)),
+        m_credentialsFileLoader(Aws::MakeShared<Aws::Config::AWSConfigFileProfileConfigLoader>(profileLogTag, GetCredentialsProfileFilename())),
+        m_loadFrequencyMs(refreshRateMs)
+{
+    auto profileFromVar = Aws::Platform::Environment::GetEnv(AWS_PROFILE_ENVIRONMENT_VARIABLE);
+    if (!profileFromVar.empty())
+    {
+        m_profileToUse = profileFromVar;
+    }
+    else
+    {
+        m_profileToUse = DEFAULT_PROFILE;
+    }
+
+    AWS_LOGSTREAM_INFO(profileLogTag, "Setting provider to read credentials from " <<  GetCredentialsProfileFilename() << " for credentials file"
+                                      << " and " <<  GetConfigProfileFilename() << " for the config file "
+                                      << ", for use with profile " << m_profileToUse);
+}
+
+ProfileConfigFileAWSCredentialsProvider::ProfileConfigFileAWSCredentialsProvider(const char* profile, long refreshRateMs) :
+        m_profileToUse(profile),
+        m_configFileLoader(Aws::MakeShared<Aws::Config::AWSConfigFileProfileConfigLoader>(profileLogTag, GetConfigProfileFilename(), true)),
+        m_credentialsFileLoader(Aws::MakeShared<Aws::Config::AWSConfigFileProfileConfigLoader>(profileLogTag, GetCredentialsProfileFilename())),
+        m_loadFrequencyMs(refreshRateMs)
+{
+    AWS_LOGSTREAM_INFO(profileLogTag, "Setting provider to read credentials from " <<  GetCredentialsProfileFilename() << " for credentials file"
+                                      << " and " <<  GetConfigProfileFilename() << " for the config file "
+                                      << ", for use with profile " << m_profileToUse);
+}
+
+AWSCredentials ProfileConfigFileAWSCredentialsProvider::GetAWSCredentials()
+{
+    RefreshIfExpired();
+    auto credsFileProfileIter = m_credentialsFileLoader->GetProfiles().find(m_profileToUse);
+
+    if(credsFileProfileIter != m_credentialsFileLoader->GetProfiles().end())
+    {
+        return credsFileProfileIter->second.GetCredentials();
+    }
+
+    auto configFileProfileIter = m_configFileLoader->GetProfiles().find(m_profileToUse);
+    if(configFileProfileIter != m_configFileLoader->GetProfiles().end())
+    {
+        return configFileProfileIter->second.GetCredentials();
+    }
+
+    return AWSCredentials();
+}
+
+
+void ProfileConfigFileAWSCredentialsProvider::RefreshIfExpired()
+{
+    std::lock_guard<std::mutex> locker(m_reloadMutex);
+
+    if (IsTimeToRefresh(m_loadFrequencyMs))
+    {
+        //fall-back to config file.
+        if(!m_credentialsFileLoader->Load())
+        {
+            m_configFileLoader->Load();
+        }
+    }
+}
+
+static const char* instanceLogTag = "InstanceProfileCredentialsProvider";
+
+InstanceProfileCredentialsProvider::InstanceProfileCredentialsProvider(long refreshRateMs) :
+        m_ec2MetadataConfigLoader(Aws::MakeShared<Aws::Config::EC2InstanceProfileConfigLoader>(instanceLogTag)),
+        m_loadFrequencyMs(refreshRateMs)
+{
+    AWS_LOGSTREAM_INFO(instanceLogTag, "Creating Instance with default EC2MetadataClient and refresh rate " << refreshRateMs);
+}
+
+
+InstanceProfileCredentialsProvider::InstanceProfileCredentialsProvider(const std::shared_ptr<Aws::Config::EC2InstanceProfileConfigLoader>& loader,
+                                                                       long refreshRateMs) :
+        m_ec2MetadataConfigLoader(loader),
+        m_loadFrequencyMs(refreshRateMs)
+{
+    AWS_LOGSTREAM_INFO(instanceLogTag, "Creating Instance with injected EC2MetadataClient and refresh rate " << refreshRateMs);
+}
+
+
+AWSCredentials InstanceProfileCredentialsProvider::GetAWSCredentials()
+{
+    RefreshIfExpired();
+    auto profileIter = m_ec2MetadataConfigLoader->GetProfiles().find(Aws::Config::INSTANCE_PROFILE_KEY);
+
+    if(profileIter != m_ec2MetadataConfigLoader->GetProfiles().end())
+    {
+        return profileIter->second.GetCredentials();
+    }
+
+    return AWSCredentials();
+}
+
+
+void InstanceProfileCredentialsProvider::RefreshIfExpired()
+{
+    AWS_LOG_DEBUG(instanceLogTag, "Checking if latest credential pull has expired.");
+
+    std::lock_guard<std::mutex> locker(m_reloadMutex);
+    if (IsTimeToRefresh(m_loadFrequencyMs))
+    {
+        AWS_LOG_INFO(instanceLogTag, "Credentials have expired attempting to repull from EC2 Metadata Service.");
+        m_ec2MetadataConfigLoader->Load();
+    }
+}
+
+