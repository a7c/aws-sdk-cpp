/*
  * Copyright 2010-2015 Amazon.com, Inc. or its affiliates. All Rights Reserved.
  * 
  * Licensed under the Apache License, Version 2.0 (the "License").
  * You may not use this file except in compliance with the License.
  * A copy of the License is located at
  * 
  *  http://aws.amazon.com/apache2.0
  * 
  * or in the "license" file accompanying this file. This file is distributed
  * on an "AS IS" BASIS, WITHOUT WARRANTIES OR CONDITIONS OF ANY KIND, either
  * express or implied. See the License for the specific language governing
  * permissions and limitations under the License.
  */

#include <aws/core/http/curl/CurlHandleContainer.h>
#include <aws/core/utils/logging/LogMacros.h>

#undef min

using namespace Aws::Utils::Logging;
using namespace Aws::Http;

static const char* CURL_HANDLE_CONTAINER_TAG = "CurlHandleContainer";

<<<<<<< HEAD
=======
bool CurlHandleContainer::isInit = false;

#ifdef AWS_CUSTOM_MEMORY_MANAGEMENT

#include <string.h>

static size_t offset = sizeof(size_t);

static void* malloc_callback(size_t size)
{
    char* newMem = reinterpret_cast<char*>(Aws::Malloc(CURL_HANDLE_CONTAINER_TAG, size + offset));
    std::size_t* pointerToSize = reinterpret_cast<std::size_t*>(newMem);
    *pointerToSize = size;
    return reinterpret_cast<void*>(newMem + offset);
}

static void free_callback(void* ptr)
{
    if(ptr)
    {
        char* shiftedMemory = reinterpret_cast<char*>(ptr);
        Aws::Free(shiftedMemory - offset);
    }
}

static void* realloc_callback(void* ptr, size_t size)
{
    if(!ptr)
    {
        return malloc_callback(size);
    }


    if(!size && ptr)
    {
        free_callback(ptr);
        return nullptr;
    }

    char* originalLenCharPtr = reinterpret_cast<char*>(ptr) - offset;
    size_t originalLen = *reinterpret_cast<size_t*>(originalLenCharPtr);

    char* rawMemory = reinterpret_cast<char*>(Aws::Malloc(CURL_HANDLE_CONTAINER_TAG, size + offset));
    if(rawMemory)
    {
        std::size_t* pointerToSize = reinterpret_cast<std::size_t*>(rawMemory);
        *pointerToSize = size;

        size_t copyLength = std::min(originalLen, size);
#ifdef _MSC_VER
        memcpy_s(rawMemory + offset, size, ptr, copyLength);
#else
        memcpy(rawMemory + offset, ptr, copyLength);
#endif
        free_callback(ptr);
        return reinterpret_cast<void*>(rawMemory + offset);
    }
    else
    {
        return ptr;
    }

}

static void* calloc_callback(size_t nmemb, size_t size)
{
    size_t dataSize = nmemb * size;
    char* newMem = reinterpret_cast<char*>(Aws::Malloc(CURL_HANDLE_CONTAINER_TAG, dataSize + offset));
    std::size_t* pointerToSize = reinterpret_cast<std::size_t*>(newMem);
    *pointerToSize = dataSize;
#ifdef _MSC_VER
    memset_s(newMem + offset, dataSize, 0, dataSize);
#else
    memset(newMem + offset, 0, dataSize);
#endif

    return reinterpret_cast<void*>(newMem + offset);
}

static char* strdup_callback(const char* str)
{
    size_t len = strlen(str) + 1;
    size_t newLen = len + offset;
    char* newMem = reinterpret_cast<char*>(Aws::Malloc(CURL_HANDLE_CONTAINER_TAG, newLen));

    if(newMem)
    {
        std::size_t* pointerToSize = reinterpret_cast<std::size_t*>(newMem);
        *pointerToSize = len;
#ifdef _MSC_VER
        memcpy_s(newMem + offset, len, str, len);
#else
        memcpy(newMem + offset, str, len);
#endif
        return newMem + offset;
    }
    return nullptr;
}

#endif
>>>>>>> f1f78826



CurlHandleContainer::CurlHandleContainer(unsigned maxSize, long requestTimeout, long connectTimeout) :
                m_maxPoolSize(maxSize), m_requestTimeout(requestTimeout), m_connectTimeout(connectTimeout),
                m_poolSize(0)
{
<<<<<<< HEAD
    AWS_LOGSTREAM_INFO(CurlTag, "Initializing CurlHandleContainer with size " << maxSize);
=======
    AWS_LOGSTREAM_INFO(CURL_HANDLE_CONTAINER_TAG, "Initializing CurlHandleContainer with size " << maxSize);
    if (!isInit)
    {
        AWS_LOG_INFO(CURL_HANDLE_CONTAINER_TAG, "Initializing Curl library");
        isInit = true;
#ifdef AWS_CUSTOM_MEMORY_MANAGEMENT
        curl_global_init_mem(CURL_GLOBAL_ALL, &malloc_callback, &free_callback, &realloc_callback, &strdup_callback, &calloc_callback);
#else
        curl_global_init(CURL_GLOBAL_ALL);
#endif
    }
>>>>>>> f1f78826
}

CurlHandleContainer::~CurlHandleContainer()
{
    AWS_LOG_INFO(CURL_HANDLE_CONTAINER_TAG, "Cleaning up CurlHandleContainer.");
    while (m_handleContainer.size() > 0)
    {
        AWS_LOG_DEBUG(CURL_HANDLE_CONTAINER_TAG, "Cleaning up %p.", m_handleContainer.top());
        curl_easy_cleanup(m_handleContainer.top());
        m_handleContainer.pop();
    }
}

CURL* CurlHandleContainer::AcquireCurlHandle()
{
    AWS_LOG_DEBUG(CURL_HANDLE_CONTAINER_TAG, "Attempting to acquire curl connection.");
    std::unique_lock<std::mutex> locker(m_handleContainerMutex);

    while (m_handleContainer.size() == 0)
    {
        AWS_LOG_DEBUG(CURL_HANDLE_CONTAINER_TAG, "No current connections available in pool. Attempting to create new connections.");
        if (!CheckAndGrowPool())
        {
            AWS_LOG_INFO(CURL_HANDLE_CONTAINER_TAG, "Connection pool has reached its max size. Waiting on connection to be freed.");
            m_conditionVariable.wait(locker);
            AWS_LOG_INFO(CURL_HANDLE_CONTAINER_TAG, "Connection has been released. Continuing.");
        }
    }

    CURL* handle = m_handleContainer.top();
    AWS_LOGSTREAM_DEBUG(CURL_HANDLE_CONTAINER_TAG, "Returning connection handle " << handle);
    m_handleContainer.pop();
    return handle;
}

void CurlHandleContainer::ReleaseCurlHandle(CURL* handle)
{
    if (handle)
    {
        curl_easy_reset(handle);
        SetDefaultOptionsOnHandle(handle);
        AWS_LOGSTREAM_DEBUG(CURL_HANDLE_CONTAINER_TAG, "Releasing curl handle " << handle);
        std::unique_lock<std::mutex> locker(m_handleContainerMutex);
        m_handleContainer.push(handle);
        locker.unlock();
        AWS_LOG_DEBUG(CURL_HANDLE_CONTAINER_TAG, "Notifying waiting threads.");
        m_conditionVariable.notify_one();
    }
}

bool CurlHandleContainer::CheckAndGrowPool()
{
    if (m_poolSize < m_maxPoolSize)
    {
        unsigned multiplier = m_poolSize > 0 ? m_poolSize : 1;
        unsigned amountToAdd = std::min(multiplier * 2, m_maxPoolSize - m_poolSize);
        AWS_LOGSTREAM_DEBUG(CURL_HANDLE_CONTAINER_TAG, "attempting to grow pool size by " << amountToAdd);

        unsigned actuallyAdded = 0;
        for (unsigned i = 0; i < amountToAdd; ++i)
        {
            CURL* curlHandle = curl_easy_init();

            if (curlHandle)
            {
                SetDefaultOptionsOnHandle(curlHandle);
                m_handleContainer.push(curlHandle);
                ++actuallyAdded;
            }
            else
            {
                AWS_LOG_ERROR(CURL_HANDLE_CONTAINER_TAG, "curl_easy_init failed to allocate. Will continue retrying until amount to add has exhausted.");
            }
        }

        AWS_LOGSTREAM_INFO(CURL_HANDLE_CONTAINER_TAG, "Pool successfully grown by " << actuallyAdded);
        m_poolSize += actuallyAdded;

        return actuallyAdded > 0;
    }

    AWS_LOG_INFO(CURL_HANDLE_CONTAINER_TAG, "Pool cannot be grown any further, already at max size.");

    return false;
}

void CurlHandleContainer::SetDefaultOptionsOnHandle(void* handle)
{
    //for timeouts to work in a multi-threaded context,
    //always turn signals off. This also forces dns queries to
    //not be included in the timeout calculations.
    curl_easy_setopt(handle, CURLOPT_NOSIGNAL, 1L);
    curl_easy_setopt(handle, CURLOPT_TIMEOUT_MS, m_requestTimeout);
    curl_easy_setopt(handle, CURLOPT_CONNECTTIMEOUT_MS, m_connectTimeout);
}<|MERGE_RESOLUTION|>--- conflicted
+++ resolved
@@ -23,131 +23,12 @@
 
 static const char* CURL_HANDLE_CONTAINER_TAG = "CurlHandleContainer";
 
-<<<<<<< HEAD
-=======
-bool CurlHandleContainer::isInit = false;
-
-#ifdef AWS_CUSTOM_MEMORY_MANAGEMENT
-
-#include <string.h>
-
-static size_t offset = sizeof(size_t);
-
-static void* malloc_callback(size_t size)
-{
-    char* newMem = reinterpret_cast<char*>(Aws::Malloc(CURL_HANDLE_CONTAINER_TAG, size + offset));
-    std::size_t* pointerToSize = reinterpret_cast<std::size_t*>(newMem);
-    *pointerToSize = size;
-    return reinterpret_cast<void*>(newMem + offset);
-}
-
-static void free_callback(void* ptr)
-{
-    if(ptr)
-    {
-        char* shiftedMemory = reinterpret_cast<char*>(ptr);
-        Aws::Free(shiftedMemory - offset);
-    }
-}
-
-static void* realloc_callback(void* ptr, size_t size)
-{
-    if(!ptr)
-    {
-        return malloc_callback(size);
-    }
-
-
-    if(!size && ptr)
-    {
-        free_callback(ptr);
-        return nullptr;
-    }
-
-    char* originalLenCharPtr = reinterpret_cast<char*>(ptr) - offset;
-    size_t originalLen = *reinterpret_cast<size_t*>(originalLenCharPtr);
-
-    char* rawMemory = reinterpret_cast<char*>(Aws::Malloc(CURL_HANDLE_CONTAINER_TAG, size + offset));
-    if(rawMemory)
-    {
-        std::size_t* pointerToSize = reinterpret_cast<std::size_t*>(rawMemory);
-        *pointerToSize = size;
-
-        size_t copyLength = std::min(originalLen, size);
-#ifdef _MSC_VER
-        memcpy_s(rawMemory + offset, size, ptr, copyLength);
-#else
-        memcpy(rawMemory + offset, ptr, copyLength);
-#endif
-        free_callback(ptr);
-        return reinterpret_cast<void*>(rawMemory + offset);
-    }
-    else
-    {
-        return ptr;
-    }
-
-}
-
-static void* calloc_callback(size_t nmemb, size_t size)
-{
-    size_t dataSize = nmemb * size;
-    char* newMem = reinterpret_cast<char*>(Aws::Malloc(CURL_HANDLE_CONTAINER_TAG, dataSize + offset));
-    std::size_t* pointerToSize = reinterpret_cast<std::size_t*>(newMem);
-    *pointerToSize = dataSize;
-#ifdef _MSC_VER
-    memset_s(newMem + offset, dataSize, 0, dataSize);
-#else
-    memset(newMem + offset, 0, dataSize);
-#endif
-
-    return reinterpret_cast<void*>(newMem + offset);
-}
-
-static char* strdup_callback(const char* str)
-{
-    size_t len = strlen(str) + 1;
-    size_t newLen = len + offset;
-    char* newMem = reinterpret_cast<char*>(Aws::Malloc(CURL_HANDLE_CONTAINER_TAG, newLen));
-
-    if(newMem)
-    {
-        std::size_t* pointerToSize = reinterpret_cast<std::size_t*>(newMem);
-        *pointerToSize = len;
-#ifdef _MSC_VER
-        memcpy_s(newMem + offset, len, str, len);
-#else
-        memcpy(newMem + offset, str, len);
-#endif
-        return newMem + offset;
-    }
-    return nullptr;
-}
-
-#endif
->>>>>>> f1f78826
-
-
 
 CurlHandleContainer::CurlHandleContainer(unsigned maxSize, long requestTimeout, long connectTimeout) :
                 m_maxPoolSize(maxSize), m_requestTimeout(requestTimeout), m_connectTimeout(connectTimeout),
                 m_poolSize(0)
 {
-<<<<<<< HEAD
-    AWS_LOGSTREAM_INFO(CurlTag, "Initializing CurlHandleContainer with size " << maxSize);
-=======
     AWS_LOGSTREAM_INFO(CURL_HANDLE_CONTAINER_TAG, "Initializing CurlHandleContainer with size " << maxSize);
-    if (!isInit)
-    {
-        AWS_LOG_INFO(CURL_HANDLE_CONTAINER_TAG, "Initializing Curl library");
-        isInit = true;
-#ifdef AWS_CUSTOM_MEMORY_MANAGEMENT
-        curl_global_init_mem(CURL_GLOBAL_ALL, &malloc_callback, &free_callback, &realloc_callback, &strdup_callback, &calloc_callback);
-#else
-        curl_global_init(CURL_GLOBAL_ALL);
-#endif
-    }
->>>>>>> f1f78826
 }
 
 CurlHandleContainer::~CurlHandleContainer()
