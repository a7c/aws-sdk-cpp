configurations {
    Toolset {
    key : "PlatformToolset";
    choices: { v140, v120 };
    };
}

nuget {
    // The nuspec file metadata.
    nuspec {

        // Unique package identifier
        id = AWSSDKCPP-IAM;

        // Version number. Follows NuGet standards. (currently SemVer 1.0)
<<<<<<< HEAD
        version : 0.13.20100508.3;
=======
        version : @RUNTIME_MAJOR_VERSION@.20100508.@RUNTIME_MINOR_VERSION@;
>>>>>>> 413de2d2

        // Display name for package.
        title: AWS SDK for C++ (AWS Identity and Access Management);

        // List of package authors.  Braces may be ommited if only one author.
        authors: Amazon Web Services;

        // URL link to the license this package is released under.
        licenseUrl: "http://aws.amazon.com/apache2.0/";

        // URL to the project website (if any).
        projectUrl: "http://github.com/aws/aws-sdk-cpp";

        // URL to an image to be used for package icons.
        iconUrl: "http://media.amazonwebservices.com/aws_singlebox_01.png";

        // If the license this package is being released
        // under has use restrictions, set this to "true".
        requireLicenseAcceptance:false;

        summary: "v120 and v140 binary packages along with header files. No custom memory management. Standard Compiler flags used. For more info, see https://github.com/aws/aws-sdk-cpp/blob/master/README.md";

        // Extended description of the package contents.
        description: "AWS Identity and Access Management Client for the AWS SDK for C++. AWS SDK for C++ provides a modern C++ (version C++ 11 or later) interface for Amazon Web Services (AWS). It is meant to be performant and fully functioning with low- and high-level SDKs, while minimizing dependencies and providing platform portability (Windows, OSX, Linux, and mobile).";

        // Copyright notice.
        copyright: Copyright 2016;

        // Tags of arbitrary text for categorizing and filtering.
        tags: { AWS, Amazon, cloud, aws-sdk-cpp, native, iam };
    };

    dependencies {
       packages: {
<<<<<<< HEAD
            AWSSDKCPP-Core/0.13.1
=======
            AWSSDKCPP-Core/@RUNTIME_MAJOR_VERSION@.1
>>>>>>> 413de2d2
       }
    }

    files {
        // All .h and .hpp  files in <src_root>\include, but not in subdirectories.
        // Included for all conditions.
        nestedInclude: {
            #destination = ${d_include}\aws\iam;
            "..\include\aws\iam\**\*.h"
        };

        // Include these specific files in the libpath and "copy to output" path only
        // under these pivot conditions.
        [x64,release,v140,dynamic] {  // x64, dll (dynamic linking)
            lib+= { ..\bin\windows\intel64\vs2015\release\aws-cpp-sdk-iam.lib };
            bin+= { ..\bin\windows\intel64\vs2015\release\aws-cpp-sdk-iam.dll };

            symbols+= { ..\bin\windows\intel64\vs2015\release\aws-cpp-sdk-iam.pdb };
        }

        [x64,release,v120,dynamic] {  // x64, dll (dynamic linking)
            lib+= { ..\bin\windows\intel64\vs2013\release\aws-cpp-sdk-iam.lib };
            bin+= { ..\bin\windows\intel64\vs2013\release\aws-cpp-sdk-iam.dll };

            symbols+= { ..\bin\windows\intel64\vs2013\release\aws-cpp-sdk-iam.pdb };
        }

        [x64,debug,v140,dynamic] {  // x64, dll (dynamic linking)
            lib+= { ..\bin\windows\intel64\vs2015\debug\aws-cpp-sdk-iam.lib };
            bin+= { ..\bin\windows\intel64\vs2015\debug\aws-cpp-sdk-iam.dll };

            symbols+= { ..\bin\windows\intel64\vs2015\debug\aws-cpp-sdk-iam.pdb };
        }

        [x64,debug,v120,dynamic] {  // x64, dll (dynamic linking)
            lib+= { ..\bin\windows\intel64\vs2013\debug\aws-cpp-sdk-iam.lib };
            bin+= { ..\bin\windows\intel64\vs2013\debug\aws-cpp-sdk-iam.dll };

            symbols+= { ..\bin\windows\intel64\vs2013\debug\aws-cpp-sdk-iam.pdb };
        }

        [x64,release,v140,static] {  // x64, static linking
            lib+= { ..\lib\windows\intel64\vs2015\release\aws-cpp-sdk-iam.lib };
        }

        [x64,release,v120,static] {  // x64, static linking
            lib+= { ..\lib\windows\intel64\vs2013\release\aws-cpp-sdk-iam.lib };
        }

        [x64,debug,v140,static] {  // x64, static linking
            lib+= { ..\lib\windows\intel64\vs2015\debug\aws-cpp-sdk-iam.lib };
        }

        [x64,debug,v120,static] {  // x64, static linking
            lib+= { ..\lib\windows\intel64\vs2013\debug\aws-cpp-sdk-iam.lib };
        }

        [x86,release,v140,dynamic] {  // x86, dll (dynamic linking)
            lib+= { ..\bin\windows\ia32\vs2015\release\aws-cpp-sdk-iam.lib };
            bin+= { ..\bin\windows\ia32\vs2015\release\aws-cpp-sdk-iam.dll };

            symbols+= { ..\bin\windows\ia32\vs2015\release\aws-cpp-sdk-iam.pdb };

        }

        [x86,release,v120,dynamic] {  // x86, dll (dynamic linking)
            lib+= { ..\bin\windows\ia32\vs2013\release\aws-cpp-sdk-iam.lib };
            bin+= { ..\bin\windows\ia32\vs2013\release\aws-cpp-sdk-iam.dll };

            symbols+= { ..\bin\windows\ia32\vs2013\release\aws-cpp-sdk-iam.pdb };
        }

        [x86,debug,v140,dynamic] {  // x86, dll (dynamic linking)
            lib+= { ..\bin\windows\ia32\vs2015\debug\aws-cpp-sdk-iam.lib };
            bin+= { ..\bin\windows\ia32\vs2015\debug\aws-cpp-sdk-iam.dll };

            symbols+= { ..\bin\windows\ia32\vs2015\debug\aws-cpp-sdk-iam.pdb };
        }

        [x86,debug,v120,dynamic] {  // x86, dll (dynamic linking)
            lib+= { ..\bin\windows\ia32\vs2013\debug\aws-cpp-sdk-iam.lib };
            bin+= { ..\bin\windows\ia32\vs2013\debug\aws-cpp-sdk-iam.dll };

            symbols+= { ..\bin\windows\ia32\vs2013\debug\aws-cpp-sdk-iam.pdb };
        }

        [x86,release,v140,static] {  // x86, static linking
            lib+= { ..\lib\windows\ia32\vs2015\release\aws-cpp-sdk-iam.lib };
        }

        [x86,release,v120,static] {  // x86, static linking
            lib+= { ..\lib\windows\ia32\vs2013\release\aws-cpp-sdk-iam.lib };
        }

        [x86,debug,v140,static] {  // x86, static linking
            lib+= { ..\lib\windows\ia32\vs2015\debug\aws-cpp-sdk-iam.lib };
        }

        [x86,debug,v120,static] {  // x86, static linking
            lib+= { ..\lib\windows\ia32\vs2013\debug\aws-cpp-sdk-iam.lib };
        }
    };

    targets {
        // Additional declarations to insert into consuming projects after most of the
        // project settings. (These may NOT be modified in visual studio by a developer
        // consuming this package.)
        // This node is often used to set defines that are required that must be set by
        // the consuming project in order to correctly link to the libraries in this
        // package.  Such defines may be set either globally or only set under specific
        // conditions.
        [dynamic]
        Defines += USE_IMPORT_EXPORT;
    }
}<|MERGE_RESOLUTION|>--- conflicted
+++ resolved
@@ -13,11 +13,7 @@
         id = AWSSDKCPP-IAM;
 
         // Version number. Follows NuGet standards. (currently SemVer 1.0)
-<<<<<<< HEAD
-        version : 0.13.20100508.3;
-=======
         version : @RUNTIME_MAJOR_VERSION@.20100508.@RUNTIME_MINOR_VERSION@;
->>>>>>> 413de2d2
 
         // Display name for package.
         title: AWS SDK for C++ (AWS Identity and Access Management);
@@ -52,11 +48,7 @@
 
     dependencies {
        packages: {
-<<<<<<< HEAD
-            AWSSDKCPP-Core/0.13.1
-=======
             AWSSDKCPP-Core/@RUNTIME_MAJOR_VERSION@.1
->>>>>>> 413de2d2
        }
     }
 
