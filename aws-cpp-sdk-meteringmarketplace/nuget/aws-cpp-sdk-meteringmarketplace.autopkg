--- conflicted
+++ resolved
@@ -13,11 +13,7 @@
         id = AWSSDKCPP-MarketplaceMetering;
 
         // Version number. Follows NuGet standards. (currently SemVer 1.0)
-<<<<<<< HEAD
-        version : 0.13.20160114.3;
-=======
         version : @RUNTIME_MAJOR_VERSION@.20160114.@RUNTIME_MINOR_VERSION@;
->>>>>>> 413de2d2
 
         // Display name for package.
         title: AWS SDK for C++ (AWSMarketplace Metering);
@@ -52,11 +48,7 @@
 
     dependencies {
        packages: {
-<<<<<<< HEAD
-            AWSSDKCPP-Core/0.13.1
-=======
             AWSSDKCPP-Core/@RUNTIME_MAJOR_VERSION@.1
->>>>>>> 413de2d2
        }
     }
 
